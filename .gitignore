--- conflicted
+++ resolved
@@ -18,11 +18,6 @@
 
 /data/*
 /bin/*
-<<<<<<< HEAD
-/grafana-pro
-/grafana
-=======
->>>>>>> 15cb1d89
 
 conf/custom.ini
-fig.yml+fig.yml
